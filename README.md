<div align="center">

<img src="./docs/logo.png" alt="Clementime App Logo" width="128" height="128">

# Clementime

### 🍊 Multi-platform Oral Exam Scheduler for Universities

[![Website](https://img.shields.io/badge/Website-clementime.app-orange?style=flat&logo=safari)](https://clementime.app)
[![macOS](https://img.shields.io/badge/macOS-15.0+-blue.svg)](https://www.apple.com/macos/)
[![Swift](https://img.shields.io/badge/Swift-5.9-orange.svg)](https://swift.org)
[![Ruby](https://img.shields.io/badge/Ruby-3.4.6-red.svg)](https://www.ruby-lang.org/)
[![Rails](https://img.shields.io/badge/Rails-8.1.1-red.svg)](https://rubyonrails.org/)
[![Docker Pulls](https://img.shields.io/docker/pulls/shawnschwartz/clementime)](https://hub.docker.com/r/shawnschwartz/clementime)
[![License](https://img.shields.io/badge/license-MIT-green.svg)](./LICENSE)
[![GitHub stars](https://img.shields.io/github/stars/shawntz/clementime?style=social)](https://github.com/shawntz/clementime/stargazers)

**Available as a full-stack Rails/React web application with Slack integration and real-time notifications, and as a native Swift macOS app with CloudKit sync. Both platforms feature constraint-based scheduling, instructor dashboards, and cloud recording support.**

[Mac App](./clementime-mac) • [Web App](#-web-application) • [Documentation](./clementime-mac/README.md) • [Releases](https://github.com/shawntz/clementime/releases)

</div>

---

## Table of Contents

- [Platform Overview](#platform-overview)
  - [📱 macOS Application](#-clementime-mac)
  - [🌐 Web Application](#-web-application)
- [Choosing a Platform](#choosing-a-platform)
- [Platform Comparison](#platform-comparison-key-differences)
- [Quick Start](#quick-start)
- [Student Roster Import](#student-roster-import)
- [Features Comparison](#features-comparison)
- [Architecture](#architecture)
- [Development Timeline](#development-timeline)
- [Releases](#releases)
- [Contributing](#contributing)
- [Support](#support)
- [License](#license)
- [Acknowledgments](#acknowledgments)

---

## Platform Overview

This repository contains **two independent implementations** of Clementime, each with distinct strengths:

### 📱 [clementime-mac](./clementime-mac)
**Native macOS Application** (Swift + SwiftUI + CloudKit)

A modern, offline-first Mac app designed for instructors who prefer native tools and iCloud integration.

**Key Features:**
- 🎨 Native SwiftUI interface optimized for macOS
- ☁️ Automatic iCloud sync with CloudKit
- 📴 Full offline support with Core Data
- 🎭 Unlimited custom cohorts (not limited to odd/even)
- 🔐 Granular TA permission system
- 🎙️ Built-in audio recording with iCloud storage
- 📤 Course export/import (`.clementime.json` files)
- 🤝 Course sharing via CloudKit Share

**Requirements**: macOS 15.0+

**Status**: ✅ Active development - Core features implemented

**Screenshots:**

![Mac App - Course Dashboard](./docs/screenshots/mac-welcome.png)
*Main course dashboard with cohort management and exam sessions*

![Mac App - Schedule Generator](./docs/screenshots/mac-exam-sessions.png)
![Mac App - Schedule Generator](./docs/screenshots/mac-pdf-export.png)
![Mac App - Schedule Generator](./docs/screenshots/mac-pdf-export-pdf.png)
*Constraint-based schedule generation*

---

### 🌐 Web Application
**Full-Stack Rails + React** (PostgreSQL + Redis)

A comprehensive web-based solution with multi-user collaboration, real-time notifications, and LMS integration.

**Key Features:**
- 🌍 Cross-platform web access (any browser)
- 💬 Real-time Slack notifications for schedule changes
- 📚 Canvas LMS integration for roster imports
- 👥 Multi-user admin dashboards
- 📊 PostgreSQL database with Redis caching
- 🎙️ Browser-based audio recording
- ☁️ Cloud storage (AWS S3 / Cloudflare R2)

**Requirements**: Ruby 3.4.6+, Rails 8.1.1+, PostgreSQL, Node.js

**Status**: ✅ Stable production deployment

**Note**: Web app code is located in the root directory (`/app`, `/client`, `/config`, etc.). Not currently in a subfolder.

**Screenshots:**

![Web App - Admin Dashboard](./docs/screenshots/web-portal.png)
*Multi-user admin dashboard with real-time updates*

![Web App - Slack Integration](./docs/screenshots/web-slack-login.png)
![Web App - Slack Integration](./docs/screenshots/web-slack-overview.png)
*Automated Slack notifications for schedule changes*

---

## Choosing a Platform

Both implementations share the same core scheduling algorithm but operate **completely independently**:

| Use the **Mac App** if you... | Use the **Web App** if you... |
|-------------------------------|-------------------------------|
| Want native macOS performance | Need cross-platform browser access |
| Prefer iCloud sync | Already use web servers / S3 storage |
| Work offline frequently | Want Slack-API notifications support |
| Need unlimited cohorts | Need Canvas LMS integration |
| Want granular permissions | Have an existing Rails infrastructure |
| Prefer standalone desktop-first (local) workflow | Need multi-user real-time collaboration (online) |

> **💡 Tip**: Both platforms can export/import course data, so you can experiment with either approach.

## Platform Comparison: Key Differences

While both platforms solve the same problem, they take different architectural approaches:

### Mac App Advantages
- ✅ No external backend dependencies (self-contained)
- ✅ Automatic iCloud sync (zero configuration)
- ✅ Unlimited custom cohorts (flexible scheduling)
- ✅ Unlimited exam sessions (not capped at 5)
- ✅ Granular TA permissions (8 distinct permission types)
- ✅ Native performance and full offline support

### Web App Advantages
- ✅ Cross-platform access (works on any OS)
- ✅ Slack integration (automated notifications)
- ✅ Canvas LMS integration (direct roster sync)
- ✅ Multi-user real-time collaboration
- ✅ Proven production stability

## Quick Start

### Mac App (Recommended)

```bash
cd clementime-mac
open ClemenTime.xcodeproj
```

### Web App (Legacy)

```bash
cd clementime-web
bin/setup
bin/dev
```

## Deployment

Ready to deploy Clementime at your institution?

- 🚀 **[Quick Start Guide](./docs/QUICK_START.md)** - Get running in 10 minutes
- 📚 **[Full Deployment Guide](./docs/DEPLOYMENT_GUIDE.md)** - Complete deployment documentation
- 🐳 **Docker Hub**: [shawnschwartz/clementime](https://hub.docker.com/r/shawnschwartz/clementime)

**Recommended platforms:**
- Render
- Docker

## Student Roster Import

Both platforms support CSV roster imports, but use different formats:

### Mac App Format

```csv
sis_user_id,email,full_name,section_code
student001,alice@fakeuni.edu,Alice Johnson,F25-PSYCH-10-01
student002,bob@fakeuni.edu,Bob Smith,F25-PSYCH-10-02
student003,carol@fakeuni.edu,Carol Williams,F25-PSYCH-10-01
student004,david@fakeuni.edu,David Brown,F25-PSYCH-10-02
```

**[Download Mac App Example CSV](./docs/examples/roster-mac-example.csv)**

### Web App Format (Canvas Export Compatible)

```csv
Student,SIS User ID,SIS Login ID,Section
"Johnson, Alice Marie",student001,alice.johnson@fakeuni.edu,F25-PSYCH-10-01
"Smith, Bob Thomas",student002,bob.smith@fakeuni.edu,F25-PSYCH-10-02
"Williams, Carol Ann",student003,carol.williams@fakeuni.edu,F25-PSYCH-10-01
"Brown, David Lee",student004,david.brown@fakeuni.edu,F25-PSYCH-10-02
```

**[Download Web App Example CSV](./docs/examples/roster-web-example.csv)**

> **Note**: The web app format matches Canvas LMS gradebook export format.
>
> **To export from Canvas**: Go to your Canvas course → **Grades** → **Export** → **Export Entire Gradebook**. Upload the downloaded CSV directly to Clementime - extra columns will be ignored. The app will also merge with Slack member data if Slack integration is enabled.

### Slack Integration (Web App Only)

To enable Slack notifications, export your workspace members and import them into Clementime:

**How to export Slack members**:
1. Slack workspace → Settings & administration → Workspace settings
2. Import/Export Data → Export member list
3. Download and import into Clementime

**[Download Slack Members Example CSV](./docs/examples/slack-members-example.csv)**

Students are matched with Slack members by email address, enabling automated direct message notifications for schedule changes.

## Features Comparison

| Feature | Mac App | Web App |
|---------|---------|---------|
| Platform | macOS 15.0+ | Web (any browser) |
| Backend | iCloud (CloudKit) | Rails + PostgreSQL |
| Offline Support | ✅ Full | ❌ No |
| Cohorts | ∞ Unlimited | 2 (odd/even) |
| Exam Limit | ∞ Unlimited | 5 exams |
| Permissions | Granular (8 types) | Basic (admin/TA) |
| Audio Recording | ✅ Built-in | ✅ Via browser |
| File Storage | iCloud | Google Drive / R2 |
| Slack Integration | 🚧 Planned | ✅ Yes |
| Canvas Integration | 🚧 Planned | ✅ Yes |
| Share Courses | ✅ CloudKit Share | ❌ No |
| Real-time Sync | ✅ Automatic | ❌ Manual refresh |

## Architecture

### Mac App Architecture

```
SwiftUI Views + ViewModels (Presentation)
    ↓
Use Cases + Entities (Domain)
    ↓
Repositories + Core Data (Data)
    ↓
CloudKit + AVFoundation (Infrastructure)
```

### Web App Architecture

```
React Components (Frontend)
    ↓
Rails API (Backend)
    ↓
PostgreSQL + Redis (Storage)
    ↓
S3 Storage + Slack (Integrations)
```

## Releases

Both the Mac app and Web app are released together using automated GitHub Actions workflows.

### Creating a Release

```bash
# Quick release (patch version bump)
./scripts/release.sh

# Feature release (minor version bump)
./scripts/release.sh minor

# Breaking changes (major version bump)
./scripts/release.sh major
```

Each release automatically:
- 🐳 Builds and publishes Docker image for web app
- 💻 Builds macOS DMG installer (requires code signing setup)
- 🌐 Builds static web assets
- 📝 Creates GitHub release with changelog
- 🔖 Tags release with version number

<<<<<<< HEAD
**For macOS DMG builds**: GitHub Actions requires code signing credentials. See [macOS Code Signing Guide](./docs/MACOS_CODE_SIGNING.md) for setup instructions.

See [RELEASE.md](./RELEASE.md) for detailed documentation.

=======
>>>>>>> ef26cecb
### Downloading Releases

- **GitHub Releases**: https://github.com/shawntz/clementime/releases
- **Docker Hub**: https://hub.docker.com/r/shawnschwartz/clementime

## Contributing

Contributions are welcome! This project is designed to help university instructors efficiently manage (oral) exam scheduling.

### How to Contribute

1. Fork the repository
2. Create a feature branch (`git checkout -b feature/amazing-feature`)
3. Commit your changes (`git commit -m 'Add amazing feature'`)
4. Push to the branch (`git push origin feature/amazing-feature`)
5. Open a Pull Request

### Reporting Issues

Found a bug or have a feature request? Please [open an issue](https://github.com/shawntz/clementime/issues) with:
- A clear description of the problem or feature
- Steps to reproduce (for bugs)
- Expected vs actual behavior
- Screenshots if applicable

---

## Support

Need help or have questions?

- 📖 [Read the Documentation](./clementime-mac/README.md)
- 🐛 [Report a Bug](https://github.com/shawntz/clementime/issues/new?template=bug_report.md)
- 💡 [Request a Feature](https://github.com/shawntz/clementime/issues/new?template=feature_request.md)
- 💬 [Discussions](https://github.com/shawntz/clementime/discussions)

---

## License

Copyright © 2025 Shawn Schwartz

This project is licensed under the [MIT License](./LICENSE).

---

## Acknowledgments

- Built with ❤️ for university instructors managing (oral) exam scheduling
- Inspired by the need for flexible, offline-capable scheduling tools
- Special thanks to the SwiftUI and Rails communities

---

<div align="center">

**⚠️ Project Status**: The web app (`/app`, `/client`) is in maintenance mode. All new features are being developed for the Mac app (`clementime-mac`).

Made with 🍊 by [Shawn Schwartz](https://shawnschwartz.com)

</div><|MERGE_RESOLUTION|>--- conflicted
+++ resolved
@@ -284,13 +284,10 @@
 - 📝 Creates GitHub release with changelog
 - 🔖 Tags release with version number
 
-<<<<<<< HEAD
 **For macOS DMG builds**: GitHub Actions requires code signing credentials. See [macOS Code Signing Guide](./docs/MACOS_CODE_SIGNING.md) for setup instructions.
 
 See [RELEASE.md](./RELEASE.md) for detailed documentation.
 
-=======
->>>>>>> ef26cecb
 ### Downloading Releases
 
 - **GitHub Releases**: https://github.com/shawntz/clementime/releases
