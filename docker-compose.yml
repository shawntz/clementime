--- conflicted
+++ resolved
@@ -1,10 +1,6 @@
 services:
   clementime:
-<<<<<<< HEAD
-    image: shawntz/clementime:latest
-=======
     image: shawnschwartz/clementime:latest
->>>>>>> e0e03dd8
     container_name: clementime-scheduler
     command: ["npx", "tsx", "src/index.ts", "web"]
     ports:
