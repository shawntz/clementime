--- conflicted
+++ resolved
@@ -11,15 +11,7 @@
     <meta property="og:type" content="website" />
     <meta property="og:url" content="https://clementime.app" />
     <title>Clementime - Oral Exam Scheduling, Simplified</title>
-<<<<<<< HEAD
-<<<<<<< Updated upstream
-    <script type="module" crossorigin src="/assets/main-DoZOYiA8.js"></script>
-=======
     <script type="module" crossorigin src="/assets/main-B_9A1VIP.js"></script>
->>>>>>> Stashed changes
-=======
-    <script type="module" crossorigin src="/assets/main-BJenPgSa.js"></script>
->>>>>>> cf26f6ab
     <link rel="stylesheet" crossorigin href="/assets/main-DbbXr5Cl.css">
   </head>
   <body>
